# Copyright (C) 2003-2009  Robey Pointer <robeypointer@gmail.com>
#
# This file is part of paramiko.
#
# Paramiko is free software; you can redistribute it and/or modify it under the
# terms of the GNU Lesser General Public License as published by the Free
# Software Foundation; either version 2.1 of the License, or (at your option)
# any later version.
#
# Paramiko is distributed in the hope that it will be useful, but WITHOUT ANY
# WARRANTY; without even the implied warranty of MERCHANTABILITY or FITNESS FOR
# A PARTICULAR PURPOSE.  See the GNU Lesser General Public License for more
# details.
#
# You should have received a copy of the GNU Lesser General Public License
# along with Paramiko; if not, write to the Free Software Foundation, Inc.,
# 59 Temple Place, Suite 330, Boston, MA  02111-1307  USA.

"""
Some unit tests for the ssh2 protocol in Transport.
"""

from __future__ import with_statement

from binascii import hexlify
import select
import socket
import time
import threading
import random
<<<<<<< HEAD
from hashlib import sha1
=======
import unittest
>>>>>>> 838ab5b2

from paramiko import Transport, SecurityOptions, ServerInterface, RSAKey, DSSKey, \
    SSHException, ChannelException
from paramiko import AUTH_FAILED, AUTH_SUCCESSFUL
from paramiko import OPEN_SUCCEEDED, OPEN_FAILED_ADMINISTRATIVELY_PROHIBITED
from paramiko.common import MSG_KEXINIT, cMSG_CHANNEL_WINDOW_ADJUST, \
                            MIN_PACKET_SIZE, MAX_WINDOW_SIZE, \
                            DEFAULT_WINDOW_SIZE, DEFAULT_MAX_PACKET_SIZE
from paramiko.py3compat import bytes
from paramiko.message import Message
from tests.loop import LoopSocket
from tests.util import test_path


LONG_BANNER = """\
Welcome to the super-fun-land BBS, where our MOTD is the primary thing we
provide. All rights reserved. Offer void in Tennessee. Stunt drivers were
used. Do not attempt at home. Some restrictions apply.

Happy birthday to Commie the cat!

Note: An SSH banner may eventually appear.

Maybe.
"""


class NullServer (ServerInterface):
    paranoid_did_password = False
    paranoid_did_public_key = False
    paranoid_key = DSSKey.from_private_key_file(test_path('test_dss.key'))

    def get_allowed_auths(self, username):
        if username == 'slowdive':
            return 'publickey,password'
        return 'publickey'

    def check_auth_password(self, username, password):
        if (username == 'slowdive') and (password == 'pygmalion'):
            return AUTH_SUCCESSFUL
        return AUTH_FAILED

    def check_channel_request(self, kind, chanid):
        if kind == 'bogus':
            return OPEN_FAILED_ADMINISTRATIVELY_PROHIBITED
        return OPEN_SUCCEEDED

    def check_channel_exec_request(self, channel, command):
        if command != 'yes':
            return False
        return True

    def check_channel_shell_request(self, channel):
        return True

    def check_global_request(self, kind, msg):
        self._global_request = kind
        return False

    def check_channel_x11_request(self, channel, single_connection, auth_protocol, auth_cookie, screen_number):
        self._x11_single_connection = single_connection
        self._x11_auth_protocol = auth_protocol
        self._x11_auth_cookie = auth_cookie
        self._x11_screen_number = screen_number
        return True

    def check_port_forward_request(self, addr, port):
        self._listen = socket.socket()
        self._listen.bind(('127.0.0.1', 0))
        self._listen.listen(1)
        return self._listen.getsockname()[1]

    def cancel_port_forward_request(self, addr, port):
        self._listen.close()
        self._listen = None

    def check_channel_direct_tcpip_request(self, chanid, origin, destination):
        self._tcpip_dest = destination
        return OPEN_SUCCEEDED


class TransportTest(unittest.TestCase):
    def setUp(self):
        self.socks = LoopSocket()
        self.sockc = LoopSocket()
        self.sockc.link(self.socks)
        self.tc = Transport(self.sockc)
        self.ts = Transport(self.socks)

    def tearDown(self):
        self.tc.close()
        self.ts.close()
        self.socks.close()
        self.sockc.close()

    def setup_test_server(self, client_options=None, server_options=None):
        host_key = RSAKey.from_private_key_file(test_path('test_rsa.key'))
        public_host_key = RSAKey(data=host_key.asbytes())
        self.ts.add_server_key(host_key)

        if client_options is not None:
            client_options(self.tc.get_security_options())
        if server_options is not None:
            server_options(self.ts.get_security_options())

        event = threading.Event()
        self.server = NullServer()
        self.assertTrue(not event.isSet())
        self.ts.start_server(event, self.server)
        self.tc.connect(hostkey=public_host_key,
                        username='slowdive', password='pygmalion')
        event.wait(1.0)
        self.assertTrue(event.isSet())
        self.assertTrue(self.ts.is_active())

    def test_1_security_options(self):
        o = self.tc.get_security_options()
        self.assertEqual(type(o), SecurityOptions)
        self.assertTrue(('aes256-cbc', 'blowfish-cbc') != o.ciphers)
        o.ciphers = ('aes256-cbc', 'blowfish-cbc')
        self.assertEqual(('aes256-cbc', 'blowfish-cbc'), o.ciphers)
        try:
            o.ciphers = ('aes256-cbc', 'made-up-cipher')
            self.assertTrue(False)
        except ValueError:
            pass
        try:
            o.ciphers = 23
            self.assertTrue(False)
        except TypeError:
            pass

    def test_2_compute_key(self):
        self.tc.K = 123281095979686581523377256114209720774539068973101330872763622971399429481072519713536292772709507296759612401802191955568143056534122385270077606457721553469730659233569339356140085284052436697480759510519672848743794433460113118986816826624865291116513647975790797391795651716378444844877749505443714557929
        self.tc.H = b'\x0C\x83\x07\xCD\xE6\x85\x6F\xF3\x0B\xA9\x36\x84\xEB\x0F\x04\xC2\x52\x0E\x9E\xD3'
        self.tc.session_id = self.tc.H
        key = self.tc._compute_key('C', 32)
        self.assertEqual(b'207E66594CA87C44ECCBA3B3CD39FDDB378E6FDB0F97C54B2AA0CFBF900CD995',
                          hexlify(key).upper())

    def test_3_simple(self):
        """
        verify that we can establish an ssh link with ourselves across the
        loopback sockets.  this is hardly "simple" but it's simpler than the
        later tests. :)
        """
        host_key = RSAKey.from_private_key_file(test_path('test_rsa.key'))
        public_host_key = RSAKey(data=host_key.asbytes())
        self.ts.add_server_key(host_key)
        event = threading.Event()
        server = NullServer()
        self.assertTrue(not event.isSet())
        self.assertEqual(None, self.tc.get_username())
        self.assertEqual(None, self.ts.get_username())
        self.assertEqual(False, self.tc.is_authenticated())
        self.assertEqual(False, self.ts.is_authenticated())
        self.ts.start_server(event, server)
        self.tc.connect(hostkey=public_host_key,
                        username='slowdive', password='pygmalion')
        event.wait(1.0)
        self.assertTrue(event.isSet())
        self.assertTrue(self.ts.is_active())
        self.assertEqual('slowdive', self.tc.get_username())
        self.assertEqual('slowdive', self.ts.get_username())
        self.assertEqual(True, self.tc.is_authenticated())
        self.assertEqual(True, self.ts.is_authenticated())

    def test_3a_long_banner(self):
        """
        verify that a long banner doesn't mess up the handshake.
        """
        host_key = RSAKey.from_private_key_file(test_path('test_rsa.key'))
        public_host_key = RSAKey(data=host_key.asbytes())
        self.ts.add_server_key(host_key)
        event = threading.Event()
        server = NullServer()
        self.assertTrue(not event.isSet())
        self.socks.send(LONG_BANNER)
        self.ts.start_server(event, server)
        self.tc.connect(hostkey=public_host_key,
                        username='slowdive', password='pygmalion')
        event.wait(1.0)
        self.assertTrue(event.isSet())
        self.assertTrue(self.ts.is_active())

    def test_4_special(self):
        """
        verify that the client can demand odd handshake settings, and can
        renegotiate keys in mid-stream.
        """
        def force_algorithms(options):
            options.ciphers = ('aes256-cbc',)
            options.digests = ('hmac-md5-96',)
        self.setup_test_server(client_options=force_algorithms)
        self.assertEqual('aes256-cbc', self.tc.local_cipher)
        self.assertEqual('aes256-cbc', self.tc.remote_cipher)
        self.assertEqual(12, self.tc.packetizer.get_mac_size_out())
        self.assertEqual(12, self.tc.packetizer.get_mac_size_in())

        self.tc.send_ignore(1024)
        self.tc.renegotiate_keys()
        self.ts.send_ignore(1024)

    def test_5_keepalive(self):
        """
        verify that the keepalive will be sent.
        """
        self.setup_test_server()
        self.assertEqual(None, getattr(self.server, '_global_request', None))
        self.tc.set_keepalive(1)
        time.sleep(2)
        self.assertEqual('keepalive@lag.net', self.server._global_request)

    def test_6_exec_command(self):
        """
        verify that exec_command() does something reasonable.
        """
        self.setup_test_server()

        chan = self.tc.open_session()
        schan = self.ts.accept(1.0)
        try:
            chan.exec_command('no')
            self.assertTrue(False)
        except SSHException:
            pass

        chan = self.tc.open_session()
        chan.exec_command('yes')
        schan = self.ts.accept(1.0)
        schan.send('Hello there.\n')
        schan.send_stderr('This is on stderr.\n')
        schan.close()

        f = chan.makefile()
        self.assertEqual('Hello there.\n', f.readline())
        self.assertEqual('', f.readline())
        f = chan.makefile_stderr()
        self.assertEqual('This is on stderr.\n', f.readline())
        self.assertEqual('', f.readline())

        # now try it with combined stdout/stderr
        chan = self.tc.open_session()
        chan.exec_command('yes')
        schan = self.ts.accept(1.0)
        schan.send('Hello there.\n')
        schan.send_stderr('This is on stderr.\n')
        schan.close()

        chan.set_combine_stderr(True)
        f = chan.makefile()
        self.assertEqual('Hello there.\n', f.readline())
        self.assertEqual('This is on stderr.\n', f.readline())
        self.assertEqual('', f.readline())
        
    def test_6a_channel_can_be_used_as_context_manager(self):
        """
        verify that exec_command() does something reasonable.
        """
        self.setup_test_server()

        with self.tc.open_session() as chan:
            with self.ts.accept(1.0) as schan:
                chan.exec_command('yes')
                schan.send('Hello there.\n')
                schan.close()

                f = chan.makefile()
                self.assertEqual('Hello there.\n', f.readline())
                self.assertEqual('', f.readline())

    def test_7_invoke_shell(self):
        """
        verify that invoke_shell() does something reasonable.
        """
        self.setup_test_server()
        chan = self.tc.open_session()
        chan.invoke_shell()
        schan = self.ts.accept(1.0)
        chan.send('communist j. cat\n')
        f = schan.makefile()
        self.assertEqual('communist j. cat\n', f.readline())
        chan.close()
        self.assertEqual('', f.readline())

    def test_8_channel_exception(self):
        """
        verify that ChannelException is thrown for a bad open-channel request.
        """
        self.setup_test_server()
        try:
            chan = self.tc.open_channel('bogus')
            self.fail('expected exception')
        except ChannelException as e:
            self.assertTrue(e.code == OPEN_FAILED_ADMINISTRATIVELY_PROHIBITED)

    def test_9_exit_status(self):
        """
        verify that get_exit_status() works.
        """
        self.setup_test_server()

        chan = self.tc.open_session()
        schan = self.ts.accept(1.0)
        chan.exec_command('yes')
        schan.send('Hello there.\n')
        self.assertTrue(not chan.exit_status_ready())
        # trigger an EOF
        schan.shutdown_read()
        schan.shutdown_write()
        schan.send_exit_status(23)
        schan.close()

        f = chan.makefile()
        self.assertEqual('Hello there.\n', f.readline())
        self.assertEqual('', f.readline())
        count = 0
        while not chan.exit_status_ready():
            time.sleep(0.1)
            count += 1
            if count > 50:
                raise Exception("timeout")
        self.assertEqual(23, chan.recv_exit_status())
        chan.close()

    def test_A_select(self):
        """
        verify that select() on a channel works.
        """
        self.setup_test_server()
        chan = self.tc.open_session()
        chan.invoke_shell()
        schan = self.ts.accept(1.0)

        # nothing should be ready
        r, w, e = select.select([chan], [], [], 0.1)
        self.assertEqual([], r)
        self.assertEqual([], w)
        self.assertEqual([], e)

        schan.send('hello\n')

        # something should be ready now (give it 1 second to appear)
        for i in range(10):
            r, w, e = select.select([chan], [], [], 0.1)
            if chan in r:
                break
            time.sleep(0.1)
        self.assertEqual([chan], r)
        self.assertEqual([], w)
        self.assertEqual([], e)

        self.assertEqual(b'hello\n', chan.recv(6))

        # and, should be dead again now
        r, w, e = select.select([chan], [], [], 0.1)
        self.assertEqual([], r)
        self.assertEqual([], w)
        self.assertEqual([], e)

        schan.close()

        # detect eof?
        for i in range(10):
            r, w, e = select.select([chan], [], [], 0.1)
            if chan in r:
                break
            time.sleep(0.1)
        self.assertEqual([chan], r)
        self.assertEqual([], w)
        self.assertEqual([], e)
        self.assertEqual(bytes(), chan.recv(16))

        # make sure the pipe is still open for now...
        p = chan._pipe
        self.assertEqual(False, p._closed)
        chan.close()
        # ...and now is closed.
        self.assertEqual(True, p._closed)

    def test_B_renegotiate(self):
        """
        verify that a transport can correctly renegotiate mid-stream.
        """
        self.setup_test_server()
        self.tc.packetizer.REKEY_BYTES = 16384
        chan = self.tc.open_session()
        chan.exec_command('yes')
        schan = self.ts.accept(1.0)

        self.assertEqual(self.tc.H, self.tc.session_id)
        for i in range(20):
            chan.send('x' * 1024)
        chan.close()

        # allow a few seconds for the rekeying to complete
        for i in range(50):
            if self.tc.H != self.tc.session_id:
                break
            time.sleep(0.1)
        self.assertNotEqual(self.tc.H, self.tc.session_id)

        schan.close()

    def test_C_compression(self):
        """
        verify that zlib compression is basically working.
        """
        def force_compression(o):
            o.compression = ('zlib',)
        self.setup_test_server(force_compression, force_compression)
        chan = self.tc.open_session()
        chan.exec_command('yes')
        schan = self.ts.accept(1.0)

        bytes = self.tc.packetizer._Packetizer__sent_bytes
        chan.send('x' * 1024)
        bytes2 = self.tc.packetizer._Packetizer__sent_bytes
        block_size = self.tc._cipher_info[self.tc.local_cipher]['block-size']
        mac_size = self.tc._mac_info[self.tc.local_mac]['size']
        # tests show this is actually compressed to *52 bytes*!  including packet overhead!  nice!! :)
        self.assertTrue(bytes2 - bytes < 1024)
        self.assertEqual(16 + block_size + mac_size, bytes2 - bytes)

        chan.close()
        schan.close()

    def test_D_x11(self):
        """
        verify that an x11 port can be requested and opened.
        """
        self.setup_test_server()
        chan = self.tc.open_session()
        chan.exec_command('yes')
        schan = self.ts.accept(1.0)

        requested = []
        def handler(c, addr_port):
            addr, port = addr_port
            requested.append((addr, port))
            self.tc._queue_incoming_channel(c)

        self.assertEqual(None, getattr(self.server, '_x11_screen_number', None))
        cookie = chan.request_x11(0, single_connection=True, handler=handler)
        self.assertEqual(0, self.server._x11_screen_number)
        self.assertEqual('MIT-MAGIC-COOKIE-1', self.server._x11_auth_protocol)
        self.assertEqual(cookie, self.server._x11_auth_cookie)
        self.assertEqual(True, self.server._x11_single_connection)

        x11_server = self.ts.open_x11_channel(('localhost', 6093))
        x11_client = self.tc.accept()
        self.assertEqual('localhost', requested[0][0])
        self.assertEqual(6093, requested[0][1])

        x11_server.send('hello')
        self.assertEqual(b'hello', x11_client.recv(5))

        x11_server.close()
        x11_client.close()
        chan.close()
        schan.close()

    def test_E_reverse_port_forwarding(self):
        """
        verify that a client can ask the server to open a reverse port for
        forwarding.
        """
        self.setup_test_server()
        chan = self.tc.open_session()
        chan.exec_command('yes')
        schan = self.ts.accept(1.0)

        requested = []
        def handler(c, origin_addr_port, server_addr_port):
            requested.append(origin_addr_port)
            requested.append(server_addr_port)
            self.tc._queue_incoming_channel(c)

        port = self.tc.request_port_forward('127.0.0.1', 0, handler)
        self.assertEqual(port, self.server._listen.getsockname()[1])

        cs = socket.socket()
        cs.connect(('127.0.0.1', port))
        ss, _ = self.server._listen.accept()
        sch = self.ts.open_forwarded_tcpip_channel(ss.getsockname(), ss.getpeername())
        cch = self.tc.accept()

        sch.send('hello')
        self.assertEqual(b'hello', cch.recv(5))
        sch.close()
        cch.close()
        ss.close()
        cs.close()

        # now cancel it.
        self.tc.cancel_port_forward('127.0.0.1', port)
        self.assertTrue(self.server._listen is None)

    def test_F_port_forwarding(self):
        """
        verify that a client can forward new connections from a locally-
        forwarded port.
        """
        self.setup_test_server()
        chan = self.tc.open_session()
        chan.exec_command('yes')
        schan = self.ts.accept(1.0)

        # open a port on the "server" that the client will ask to forward to.
        greeting_server = socket.socket()
        greeting_server.bind(('127.0.0.1', 0))
        greeting_server.listen(1)
        greeting_port = greeting_server.getsockname()[1]

        cs = self.tc.open_channel('direct-tcpip', ('127.0.0.1', greeting_port), ('', 9000))
        sch = self.ts.accept(1.0)
        cch = socket.socket()
        cch.connect(self.server._tcpip_dest)

        ss, _ = greeting_server.accept()
        ss.send(b'Hello!\n')
        ss.close()
        sch.send(cch.recv(8192))
        sch.close()

        self.assertEqual(b'Hello!\n', cs.recv(7))
        cs.close()

    def test_G_stderr_select(self):
        """
        verify that select() on a channel works even if only stderr is
        receiving data.
        """
        self.setup_test_server()
        chan = self.tc.open_session()
        chan.invoke_shell()
        schan = self.ts.accept(1.0)

        # nothing should be ready
        r, w, e = select.select([chan], [], [], 0.1)
        self.assertEqual([], r)
        self.assertEqual([], w)
        self.assertEqual([], e)

        schan.send_stderr('hello\n')

        # something should be ready now (give it 1 second to appear)
        for i in range(10):
            r, w, e = select.select([chan], [], [], 0.1)
            if chan in r:
                break
            time.sleep(0.1)
        self.assertEqual([chan], r)
        self.assertEqual([], w)
        self.assertEqual([], e)

        self.assertEqual(b'hello\n', chan.recv_stderr(6))

        # and, should be dead again now
        r, w, e = select.select([chan], [], [], 0.1)
        self.assertEqual([], r)
        self.assertEqual([], w)
        self.assertEqual([], e)

        schan.close()
        chan.close()

    def test_H_send_ready(self):
        """
        verify that send_ready() indicates when a send would not block.
        """
        self.setup_test_server()
        chan = self.tc.open_session()
        chan.invoke_shell()
        schan = self.ts.accept(1.0)

        self.assertEqual(chan.send_ready(), True)
        total = 0
        K = '*' * 1024
        limit = 1+(64 * 2 ** 15)
        while total < limit:
            chan.send(K)
            total += len(K)
            if not chan.send_ready():
                break
        self.assertTrue(total < limit)

        schan.close()
        chan.close()
        self.assertEqual(chan.send_ready(), True)

    def test_I_rekey_deadlock(self):
        """
        Regression test for deadlock when in-transit messages are received after MSG_KEXINIT is sent

        Note: When this test fails, it may leak threads.
        """

        # Test for an obscure deadlocking bug that can occur if we receive
        # certain messages while initiating a key exchange.
        #
        # The deadlock occurs as follows:
        #
        # In the main thread:
        #   1. The user's program calls Channel.send(), which sends
        #      MSG_CHANNEL_DATA to the remote host.
        #   2. Packetizer discovers that REKEY_BYTES has been exceeded, and
        #      sets the __need_rekey flag.
        #
        # In the Transport thread:
        #   3. Packetizer notices that the __need_rekey flag is set, and raises
        #      NeedRekeyException.
        #   4. In response to NeedRekeyException, the transport thread sends
        #      MSG_KEXINIT to the remote host.
        #
        # On the remote host (using any SSH implementation):
        #   5. The MSG_CHANNEL_DATA is received, and MSG_CHANNEL_WINDOW_ADJUST is sent.
        #   6. The MSG_KEXINIT is received, and a corresponding MSG_KEXINIT is sent.
        #
        # In the main thread:
        #   7. The user's program calls Channel.send().
        #   8. Channel.send acquires Channel.lock, then calls Transport._send_user_message().
        #   9. Transport._send_user_message waits for Transport.clear_to_send
        #      to be set (i.e., it waits for re-keying to complete).
        #      Channel.lock is still held.
        #
        # In the Transport thread:
        #   10. MSG_CHANNEL_WINDOW_ADJUST is received; Channel._window_adjust
        #       is called to handle it.
        #   11. Channel._window_adjust tries to acquire Channel.lock, but it
        #       blocks because the lock is already held by the main thread.
        #
        # The result is that the Transport thread never processes the remote
        # host's MSG_KEXINIT packet, because it becomes deadlocked while
        # handling the preceding MSG_CHANNEL_WINDOW_ADJUST message.

        # We set up two separate threads for sending and receiving packets,
        # while the main thread acts as a watchdog timer.  If the timer
        # expires, a deadlock is assumed.

        class SendThread(threading.Thread):
            def __init__(self, chan, iterations, done_event):
                threading.Thread.__init__(self, None, None, self.__class__.__name__)
                self.setDaemon(True)
                self.chan = chan
                self.iterations = iterations
                self.done_event = done_event
                self.watchdog_event = threading.Event()
                self.last = None

            def run(self):
                try:
                    for i in range(1, 1+self.iterations):
                        if self.done_event.isSet():
                            break
                        self.watchdog_event.set()
                        #print i, "SEND"
                        self.chan.send("x" * 2048)
                finally:
                    self.done_event.set()
                    self.watchdog_event.set()

        class ReceiveThread(threading.Thread):
            def __init__(self, chan, done_event):
                threading.Thread.__init__(self, None, None, self.__class__.__name__)
                self.setDaemon(True)
                self.chan = chan
                self.done_event = done_event
                self.watchdog_event = threading.Event()

            def run(self):
                try:
                    while not self.done_event.isSet():
                        if self.chan.recv_ready():
                            chan.recv(65536)
                            self.watchdog_event.set()
                        else:
                            if random.randint(0, 1):
                                time.sleep(random.randint(0, 500) / 1000.0)
                finally:
                    self.done_event.set()
                    self.watchdog_event.set()

        self.setup_test_server()
        self.ts.packetizer.REKEY_BYTES = 2048

        chan = self.tc.open_session()
        chan.exec_command('yes')
        schan = self.ts.accept(1.0)

        # Monkey patch the client's Transport._handler_table so that the client
        # sends MSG_CHANNEL_WINDOW_ADJUST whenever it receives an initial
        # MSG_KEXINIT.  This is used to simulate the effect of network latency
        # on a real MSG_CHANNEL_WINDOW_ADJUST message.
        self.tc._handler_table = self.tc._handler_table.copy()  # copy per-class dictionary
        _negotiate_keys = self.tc._handler_table[MSG_KEXINIT]
        def _negotiate_keys_wrapper(self, m):
            if self.local_kex_init is None: # Remote side sent KEXINIT
                # Simulate in-transit MSG_CHANNEL_WINDOW_ADJUST by sending it
                # before responding to the incoming MSG_KEXINIT.
                m2 = Message()
                m2.add_byte(cMSG_CHANNEL_WINDOW_ADJUST)
                m2.add_int(chan.remote_chanid)
                m2.add_int(1)    # bytes to add
                self._send_message(m2)
            return _negotiate_keys(self, m)
        self.tc._handler_table[MSG_KEXINIT] = _negotiate_keys_wrapper

        # Parameters for the test
        iterations = 500    # The deadlock does not happen every time, but it
                            # should after many iterations.
        timeout = 5

        # This event is set when the test is completed
        done_event = threading.Event()

        # Start the sending thread
        st = SendThread(schan, iterations, done_event)
        st.start()

        # Start the receiving thread
        rt = ReceiveThread(chan, done_event)
        rt.start()

        # Act as a watchdog timer, checking
        deadlocked = False
        while not deadlocked and not done_event.isSet():
            for event in (st.watchdog_event, rt.watchdog_event):
                event.wait(timeout)
                if done_event.isSet():
                    break
                if not event.isSet():
                    deadlocked = True
                    break
                event.clear()

        # Tell the threads to stop (if they haven't already stopped).  Note
        # that if one or more threads are deadlocked, they might hang around
        # forever (until the process exits).
        done_event.set()

        # Assertion: We must not have detected a timeout.
        self.assertFalse(deadlocked)

        # Close the channels
        schan.close()
        chan.close()

    def test_J_sanitze_packet_size(self):
        """
        verify that we conform to the rfc of packet and window sizes.
        """
        for val, correct in [(32767, MIN_PACKET_SIZE),
                             (None, DEFAULT_MAX_PACKET_SIZE),
                             (2**32, MAX_WINDOW_SIZE)]:
            self.assertEqual(self.tc._sanitize_packet_size(val), correct)

    def test_K_sanitze_window_size(self):
        """
        verify that we conform to the rfc of packet and window sizes.
        """
        for val, correct in [(32767, MIN_PACKET_SIZE),
                             (None, DEFAULT_WINDOW_SIZE),
                             (2**32, MAX_WINDOW_SIZE)]:
            self.assertEqual(self.tc._sanitize_window_size(val), correct)<|MERGE_RESOLUTION|>--- conflicted
+++ resolved
@@ -28,11 +28,8 @@
 import time
 import threading
 import random
-<<<<<<< HEAD
 from hashlib import sha1
-=======
 import unittest
->>>>>>> 838ab5b2
 
 from paramiko import Transport, SecurityOptions, ServerInterface, RSAKey, DSSKey, \
     SSHException, ChannelException
