# Copyright (C) 2003-2009  Robey Pointer <robeypointer@gmail.com>
#
# This file is part of paramiko.
#
# Paramiko is free software; you can redistribute it and/or modify it under the
# terms of the GNU Lesser General Public License as published by the Free
# Software Foundation; either version 2.1 of the License, or (at your option)
# any later version.
#
# Paramiko is distributed in the hope that it will be useful, but WITHOUT ANY
# WARRANTY; without even the implied warranty of MERCHANTABILITY or FITNESS FOR
# A PARTICULAR PURPOSE.  See the GNU Lesser General Public License for more
# details.
#
# You should have received a copy of the GNU Lesser General Public License
# along with Paramiko; if not, write to the Free Software Foundation, Inc.,
# 59 Temple Place, Suite 330, Boston, MA  02111-1307  USA.

"""
Some unit tests for SSHClient.
"""

from __future__ import with_statement

import gc
import os
import platform
import socket
import threading
import time
import unittest
import warnings
import weakref
from tempfile import mkstemp

import paramiko
from paramiko.py3compat import PY2, b
from paramiko.ssh_exception import SSHException

from .util import _support, slow


FINGERPRINTS = {
    "ssh-dss": b"\x44\x78\xf0\xb9\xa2\x3c\xc5\x18\x20\x09\xff\x75\x5b\xc1\xd2\x6c",
    "ssh-rsa": b"\x60\x73\x38\x44\xcb\x51\x86\x65\x7f\xde\xda\xa2\x2b\x5a\x57\xd5",
    "ecdsa-sha2-nistp256": b"\x25\x19\xeb\x55\xe6\xa1\x47\xff\x4f\x38\xd2\x75\x6f\xa5\xd5\x60",
}


class NullServer(paramiko.ServerInterface):
    def __init__(self, *args, **kwargs):
        # Allow tests to enable/disable specific key types
        self.__allowed_keys = kwargs.pop("allowed_keys", [])
        super(NullServer, self).__init__(*args, **kwargs)

    def get_allowed_auths(self, username):
        if username == "slowdive":
            return "publickey,password"
        return "publickey"

    def check_auth_password(self, username, password):
        if (username == "slowdive") and (password == "pygmalion"):
            return paramiko.AUTH_SUCCESSFUL
        return paramiko.AUTH_FAILED

    def check_auth_publickey(self, username, key):
        try:
            expected = FINGERPRINTS[key.get_name()]
        except KeyError:
            return paramiko.AUTH_FAILED
        if (
            key.get_name() in self.__allowed_keys
            and key.get_fingerprint() == expected
        ):
            return paramiko.AUTH_SUCCESSFUL
        return paramiko.AUTH_FAILED

    def check_channel_request(self, kind, chanid):
        return paramiko.OPEN_SUCCEEDED

    def check_channel_exec_request(self, channel, command):
        if command != b"yes":
            return False
        return True

    def check_channel_env_request(self, channel, name, value):
        if name == 'INVALID_ENV':
            return False

        if not hasattr(channel, 'env'):
            setattr(channel, 'env', {})

        channel.env[name] = value
        return True


class SSHClientTest(unittest.TestCase):
    def setUp(self):
        self.sockl = socket.socket()
        self.sockl.bind(("localhost", 0))
        self.sockl.listen(1)
        self.addr, self.port = self.sockl.getsockname()
        self.connect_kwargs = dict(
            hostname=self.addr,
            port=self.port,
            username="slowdive",
            look_for_keys=False,
        )
        self.event = threading.Event()

    def tearDown(self):
        for attr in "tc ts socks sockl".split():
            if hasattr(self, attr):
                getattr(self, attr).close()

    def _run(self, allowed_keys=None, delay=0):
        if allowed_keys is None:
            allowed_keys = FINGERPRINTS.keys()
        self.socks, addr = self.sockl.accept()
        self.ts = paramiko.Transport(self.socks)
<<<<<<< HEAD
        keypath = test_path('test_rsa.key')
        host_key = paramiko.RSAKey.from_private_key_file(keypath)
        self.ts.add_server_key(host_key)
        keypath = test_path('test_ecdsa_256.key')
        host_key = paramiko.ECDSAKey.from_private_key_file(keypath)
=======
        host_key = paramiko.RSAKey.from_private_key_file(
            _support("test_rsa.key")
        )
>>>>>>> f09a0d38
        self.ts.add_server_key(host_key)
        server = NullServer(allowed_keys=allowed_keys)
        if delay:
            time.sleep(delay)
        self.ts.start_server(self.event, server)

    def _test_connection(self, **kwargs):
        """
        (Most) kwargs get passed directly into SSHClient.connect().

        The exception is ``allowed_keys`` which is stripped and handed to the
        ``NullServer`` used for testing.
        """
        run_kwargs = {"allowed_keys": kwargs.pop("allowed_keys", None)}
        # Server setup
        threading.Thread(target=self._run, kwargs=run_kwargs).start()
        host_key = paramiko.RSAKey.from_private_key_file(
            _support("test_rsa.key")
        )
        public_host_key = paramiko.RSAKey(data=host_key.asbytes())

        # Client setup
        self.tc = paramiko.SSHClient()
        self.tc.get_host_keys().add(
            "[%s]:%d" % (self.addr, self.port), "ssh-rsa", public_host_key
        )

        # Actual connection
        self.tc.connect(**dict(self.connect_kwargs, **kwargs))

        # Authentication successful?
        self.event.wait(1.0)
        self.assertTrue(self.event.is_set())
        self.assertTrue(self.ts.is_active())
        self.assertEqual("slowdive", self.ts.get_username())
        self.assertEqual(True, self.ts.is_authenticated())
        self.assertEqual(False, self.tc.get_transport().gss_kex_used)

        # Command execution functions?
        stdin, stdout, stderr = self.tc.exec_command("yes")
        schan = self.ts.accept(1.0)

        schan.send("Hello there.\n")
        schan.send_stderr("This is on stderr.\n")
        schan.close()

        self.assertEqual("Hello there.\n", stdout.readline())
        self.assertEqual("", stdout.readline())
        self.assertEqual("This is on stderr.\n", stderr.readline())
        self.assertEqual("", stderr.readline())

        # Cleanup
        stdin.close()
        stdout.close()
        stderr.close()

    def test_1_client(self):
        """
        verify that the SSHClient stuff works too.
        """
        self._test_connection(password="pygmalion")

    def test_2_client_dsa(self):
        """
        verify that SSHClient works with a DSA key.
        """
        self._test_connection(key_filename=_support("test_dss.key"))

    def test_client_rsa(self):
        """
        verify that SSHClient works with an RSA key.
        """
        self._test_connection(key_filename=_support("test_rsa.key"))

    def test_2_5_client_ecdsa(self):
        """
        verify that SSHClient works with an ECDSA key.
        """
        self._test_connection(key_filename=_support("test_ecdsa_256.key"))

    def test_3_multiple_key_files(self):
        """
        verify that SSHClient accepts and tries multiple key files.
        """
        # This is dumb :(
        types_ = {
            "rsa": "ssh-rsa",
            "dss": "ssh-dss",
            "ecdsa": "ecdsa-sha2-nistp256",
        }
        # Various combos of attempted & valid keys
        # TODO: try every possible combo using itertools functions
        for attempt, accept in (
            (["rsa", "dss"], ["dss"]),  # Original test #3
            (["dss", "rsa"], ["dss"]),  # Ordering matters sometimes, sadly
            (["dss", "rsa", "ecdsa_256"], ["dss"]),  # Try ECDSA but fail
            (["rsa", "ecdsa_256"], ["ecdsa"]),  # ECDSA success
        ):
            try:
                self._test_connection(
                    key_filename=[
                        _support("test_{0}.key".format(x)) for x in attempt
                    ],
                    allowed_keys=[types_[x] for x in accept],
                )
            finally:
                # Clean up to avoid occasional gc-related deadlocks.
                # TODO: use nose test generators after nose port
                self.tearDown()
                self.setUp()

    def test_multiple_key_files_failure(self):
        """
        Expect failure when multiple keys in play and none are accepted
        """
        # Until #387 is fixed we have to catch a high-up exception since
        # various platforms trigger different errors here >_<
        self.assertRaises(
            SSHException,
            self._test_connection,
            key_filename=[_support("test_rsa.key")],
            allowed_keys=["ecdsa-sha2-nistp256"],
        )

    def test_4_auto_add_policy(self):
        """
        verify that SSHClient's AutoAddPolicy works.
        """
        threading.Thread(target=self._run).start()
<<<<<<< HEAD
        hostname = '[%s]:%d' % (self.addr, self.port)
        key_file = test_path('test_ecdsa_256.key')
        public_host_key = paramiko.ECDSAKey.from_private_key_file(key_file)
=======
        host_key = paramiko.RSAKey.from_private_key_file(
            _support("test_rsa.key")
        )
        public_host_key = paramiko.RSAKey(data=host_key.asbytes())
>>>>>>> f09a0d38

        self.tc = paramiko.SSHClient()
        self.tc.set_missing_host_key_policy(paramiko.AutoAddPolicy())
        self.assertEqual(0, len(self.tc.get_host_keys()))
        self.tc.connect(password="pygmalion", **self.connect_kwargs)

        self.event.wait(1.0)
        self.assertTrue(self.event.is_set())
        self.assertTrue(self.ts.is_active())
        self.assertEqual("slowdive", self.ts.get_username())
        self.assertEqual(True, self.ts.is_authenticated())
        self.assertEqual(1, len(self.tc.get_host_keys()))
<<<<<<< HEAD
        new_host_key = list(self.tc.get_host_keys()[hostname].values())[0]
        self.assertEqual(public_host_key, new_host_key)
=======
        self.assertEqual(
            public_host_key,
            self.tc.get_host_keys()["[%s]:%d" % (self.addr, self.port)][
                "ssh-rsa"
            ],
        )
>>>>>>> f09a0d38

    def test_5_save_host_keys(self):
        """
        verify that SSHClient correctly saves a known_hosts file.
        """
        warnings.filterwarnings("ignore", "tempnam.*")

        host_key = paramiko.RSAKey.from_private_key_file(
            _support("test_rsa.key")
        )
        public_host_key = paramiko.RSAKey(data=host_key.asbytes())
        fd, localname = mkstemp()
        os.close(fd)

        client = paramiko.SSHClient()
        self.assertEquals(0, len(client.get_host_keys()))

        host_id = "[%s]:%d" % (self.addr, self.port)

        client.get_host_keys().add(host_id, "ssh-rsa", public_host_key)
        self.assertEquals(1, len(client.get_host_keys()))
        self.assertEquals(
            public_host_key, client.get_host_keys()[host_id]["ssh-rsa"]
        )

        client.save_host_keys(localname)

        with open(localname) as fd:
            assert host_id in fd.read()

        os.unlink(localname)

    def test_6_cleanup(self):
        """
        verify that when an SSHClient is collected, its transport (and the
        transport's packetizer) is closed.
        """
        # Skipped on PyPy because it fails on travis for unknown reasons
        if platform.python_implementation() == "PyPy":
            return

        threading.Thread(target=self._run).start()

        self.tc = paramiko.SSHClient()
        self.tc.set_missing_host_key_policy(paramiko.AutoAddPolicy())
        self.assertEqual(0, len(self.tc.get_host_keys()))
        self.tc.connect(**dict(self.connect_kwargs, password="pygmalion"))

        self.event.wait(1.0)
        self.assertTrue(self.event.is_set())
        self.assertTrue(self.ts.is_active())

        p = weakref.ref(self.tc._transport.packetizer)
        self.assertTrue(p() is not None)
        self.tc.close()
        del self.tc

        # force a collection to see whether the SSHClient object is deallocated
        # 2 GCs are needed on PyPy, time is needed for Python 3
        time.sleep(0.3)
        gc.collect()
        gc.collect()

        self.assertTrue(p() is None)

    def test_client_can_be_used_as_context_manager(self):
        """
        verify that an SSHClient can be used a context manager
        """
        threading.Thread(target=self._run).start()

        with paramiko.SSHClient() as tc:
            self.tc = tc
            self.tc.set_missing_host_key_policy(paramiko.AutoAddPolicy())
            self.assertEquals(0, len(self.tc.get_host_keys()))
            self.tc.connect(**dict(self.connect_kwargs, password="pygmalion"))

            self.event.wait(1.0)
            self.assertTrue(self.event.is_set())
            self.assertTrue(self.ts.is_active())

            self.assertTrue(self.tc._transport is not None)

        self.assertTrue(self.tc._transport is None)

    def test_7_banner_timeout(self):
        """
        verify that the SSHClient has a configurable banner timeout.
        """
        # Start the thread with a 1 second wait.
        threading.Thread(target=self._run, kwargs={"delay": 1}).start()
        host_key = paramiko.RSAKey.from_private_key_file(
            _support("test_rsa.key")
        )
        public_host_key = paramiko.RSAKey(data=host_key.asbytes())

        self.tc = paramiko.SSHClient()
        self.tc.get_host_keys().add(
            "[%s]:%d" % (self.addr, self.port), "ssh-rsa", public_host_key
        )
        # Connect with a half second banner timeout.
        kwargs = dict(self.connect_kwargs, banner_timeout=0.5)
        self.assertRaises(paramiko.SSHException, self.tc.connect, **kwargs)

    def test_8_auth_trickledown(self):
        """
        Failed key auth doesn't prevent subsequent pw auth from succeeding
        """
        # NOTE: re #387, re #394
        # If pkey module used within Client._auth isn't correctly handling auth
        # errors (e.g. if it allows things like ValueError to bubble up as per
        # midway through #394) client.connect() will fail (at key load step)
        # instead of succeeding (at password step)
        kwargs = dict(
            # Password-protected key whose passphrase is not 'pygmalion' (it's
            # 'television' as per tests/test_pkey.py). NOTE: must use
            # key_filename, loading the actual key here with PKey will except
            # immediately; we're testing the try/except crap within Client.
            key_filename=[_support("test_rsa_password.key")],
            # Actual password for default 'slowdive' user
            password="pygmalion",
        )
        self._test_connection(**kwargs)

    def test_9_auth_trickledown_gsskex(self):
        """
        Failed gssapi-keyex auth doesn't prevent subsequent key auth from succeeding
        """
        if not paramiko.GSS_AUTH_AVAILABLE:
            return  # for python 2.6 lacks skipTest
        kwargs = dict(gss_kex=True, key_filename=[_support("test_rsa.key")])
        self._test_connection(**kwargs)

    def test_10_auth_trickledown_gssauth(self):
        """
        Failed gssapi-with-mic auth doesn't prevent subsequent key auth from succeeding
        """
        if not paramiko.GSS_AUTH_AVAILABLE:
            return  # for python 2.6 lacks skipTest
        kwargs = dict(gss_auth=True, key_filename=[_support("test_rsa.key")])
        self._test_connection(**kwargs)

    def test_11_reject_policy(self):
        """
        verify that SSHClient's RejectPolicy works.
        """
        threading.Thread(target=self._run).start()

        self.tc = paramiko.SSHClient()
        self.tc.set_missing_host_key_policy(paramiko.RejectPolicy())
        self.assertEqual(0, len(self.tc.get_host_keys()))
        self.assertRaises(
            paramiko.SSHException,
            self.tc.connect,
            password="pygmalion",
            **self.connect_kwargs
        )

    def test_12_reject_policy_gsskex(self):
        """
        verify that SSHClient's RejectPolicy works,
        even if gssapi-keyex was enabled but not used.
        """
        # Test for a bug present in paramiko versions released before 2017-08-01
        if not paramiko.GSS_AUTH_AVAILABLE:
            return  # for python 2.6 lacks skipTest
        threading.Thread(target=self._run).start()

        self.tc = paramiko.SSHClient()
        self.tc.set_missing_host_key_policy(paramiko.RejectPolicy())
        self.assertEqual(0, len(self.tc.get_host_keys()))
        self.assertRaises(
            paramiko.SSHException,
            self.tc.connect,
            password="pygmalion",
            gss_kex=True,
<<<<<<< HEAD
             **self.connect_kwargs
        )

    def _client_host_key_bad(self, host_key):
        threading.Thread(target=self._run).start()
        hostname = '[%s]:%d' % (self.addr, self.port)

        self.tc = paramiko.SSHClient()
        self.tc.set_missing_host_key_policy(paramiko.WarningPolicy())
        known_hosts = self.tc.get_host_keys()
        known_hosts.add(hostname, host_key.get_name(), host_key)

        self.assertRaises(
            paramiko.BadHostKeyException,
            self.tc.connect,
            password='pygmalion',
            **self.connect_kwargs
        )

    def _client_host_key_good(self, ktype, kfile):
        threading.Thread(target=self._run).start()
        hostname = '[%s]:%d' % (self.addr, self.port)

        self.tc = paramiko.SSHClient()
        self.tc.set_missing_host_key_policy(paramiko.RejectPolicy())
        host_key = ktype.from_private_key_file(test_path(kfile))
        known_hosts = self.tc.get_host_keys()
        known_hosts.add(hostname, host_key.get_name(), host_key)

        self.tc.connect(password='pygmalion', **self.connect_kwargs)
        self.event.wait(1.0)
        self.assertTrue(self.event.is_set())
        self.assertTrue(self.ts.is_active())
        self.assertEqual(True, self.ts.is_authenticated())

    def test_host_key_negotiation_1(self):
        host_key = paramiko.ECDSAKey.generate()
        self._client_host_key_bad(host_key)

    def test_host_key_negotiation_2(self):
        host_key = paramiko.RSAKey.generate(2048)
        self._client_host_key_bad(host_key)

    def test_host_key_negotiation_3(self):
        self._client_host_key_good(paramiko.ECDSAKey, 'test_ecdsa_256.key')

    def test_host_key_negotiation_4(self):
        self._client_host_key_good(paramiko.RSAKey, 'test_rsa.key')

    def test_update_environment(self):
        """
        Verify that environment variables can be set by the client.
        """
        threading.Thread(target=self._run).start()

        self.tc = paramiko.SSHClient()
        self.tc.set_missing_host_key_policy(paramiko.AutoAddPolicy())
        self.assertEqual(0, len(self.tc.get_host_keys()))
        self.tc.connect(self.addr, self.port, username='slowdive', password='pygmalion')

        self.event.wait(1.0)
        self.assertTrue(self.event.isSet())
        self.assertTrue(self.ts.is_active())

        target_env = {b'A': b'B', b'C': b'd'}

        self.tc.exec_command('yes', environment=target_env)
        schan = self.ts.accept(1.0)
        self.assertEqual(target_env, getattr(schan, 'env', {}))
        schan.close()

        # Cannot use assertRaises in context manager mode as it is not supported
        # in Python 2.6.
        try:
            # Verify that a rejection by the server can be detected
            self.tc.exec_command('yes', environment={b'INVALID_ENV': b''})
        except SSHException as e:
            self.assertTrue('INVALID_ENV' in str(e),
                            'Expected variable name in error message')
            self.assertTrue(isinstance(e.args[1], SSHException),
                            'Expected original SSHException in exception')
        else:
            self.assertFalse(False, 'SSHException was not thrown.')
=======
            **self.connect_kwargs
        )
>>>>>>> f09a0d38
<|MERGE_RESOLUTION|>--- conflicted
+++ resolved
@@ -118,17 +118,11 @@
             allowed_keys = FINGERPRINTS.keys()
         self.socks, addr = self.sockl.accept()
         self.ts = paramiko.Transport(self.socks)
-<<<<<<< HEAD
-        keypath = test_path('test_rsa.key')
+        keypath = _support('test_rsa.key')
         host_key = paramiko.RSAKey.from_private_key_file(keypath)
         self.ts.add_server_key(host_key)
-        keypath = test_path('test_ecdsa_256.key')
+        keypath = _support('test_ecdsa_256.key')
         host_key = paramiko.ECDSAKey.from_private_key_file(keypath)
-=======
-        host_key = paramiko.RSAKey.from_private_key_file(
-            _support("test_rsa.key")
-        )
->>>>>>> f09a0d38
         self.ts.add_server_key(host_key)
         server = NullServer(allowed_keys=allowed_keys)
         if delay:
@@ -258,16 +252,9 @@
         verify that SSHClient's AutoAddPolicy works.
         """
         threading.Thread(target=self._run).start()
-<<<<<<< HEAD
         hostname = '[%s]:%d' % (self.addr, self.port)
-        key_file = test_path('test_ecdsa_256.key')
+        key_file = _support('test_ecdsa_256.key')
         public_host_key = paramiko.ECDSAKey.from_private_key_file(key_file)
-=======
-        host_key = paramiko.RSAKey.from_private_key_file(
-            _support("test_rsa.key")
-        )
-        public_host_key = paramiko.RSAKey(data=host_key.asbytes())
->>>>>>> f09a0d38
 
         self.tc = paramiko.SSHClient()
         self.tc.set_missing_host_key_policy(paramiko.AutoAddPolicy())
@@ -280,17 +267,8 @@
         self.assertEqual("slowdive", self.ts.get_username())
         self.assertEqual(True, self.ts.is_authenticated())
         self.assertEqual(1, len(self.tc.get_host_keys()))
-<<<<<<< HEAD
         new_host_key = list(self.tc.get_host_keys()[hostname].values())[0]
         self.assertEqual(public_host_key, new_host_key)
-=======
-        self.assertEqual(
-            public_host_key,
-            self.tc.get_host_keys()["[%s]:%d" % (self.addr, self.port)][
-                "ssh-rsa"
-            ],
-        )
->>>>>>> f09a0d38
 
     def test_5_save_host_keys(self):
         """
@@ -467,8 +445,7 @@
             self.tc.connect,
             password="pygmalion",
             gss_kex=True,
-<<<<<<< HEAD
-             **self.connect_kwargs
+            **self.connect_kwargs
         )
 
     def _client_host_key_bad(self, host_key):
@@ -550,8 +527,4 @@
             self.assertTrue(isinstance(e.args[1], SSHException),
                             'Expected original SSHException in exception')
         else:
-            self.assertFalse(False, 'SSHException was not thrown.')
-=======
-            **self.connect_kwargs
-        )
->>>>>>> f09a0d38
+            self.assertFalse(False, 'SSHException was not thrown.')