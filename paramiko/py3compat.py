--- conflicted
+++ resolved
@@ -2,36 +2,28 @@
 import base64
 
 __all__ = [
-<<<<<<< HEAD
-    'BytesIO', 'MAXSIZE', 'PY2', 'StringIO', 'b', 'b2s', 'builtins',
-    'byte_chr', 'byte_mask', 'byte_ord', 'bytes', 'bytes_types', 'decodebytes',
-    'encodebytes', 'input', 'integer_types', 'is_callable', 'long', 'next',
-    'string_types', 'text_type', 'u',
-=======
+    "BytesIO",
+    "MAXSIZE",
     "PY2",
-    "string_types",
-    "integer_types",
-    "text_type",
+    "StringIO",
+    "b",
+    "b2s",
+    "builtins",
+    "byte_chr",
+    "byte_mask",
+    "byte_ord",
+    "bytes",
     "bytes_types",
-    "bytes",
-    "long",
-    "input",
     "decodebytes",
     "encodebytes",
-    "bytestring",
-    "byte_ord",
-    "byte_chr",
-    "byte_mask",
-    "b",
+    "input",
+    "integer_types",
+    "is_callable",
+    "long",
+    "next",
+    "string_types",
+    "text_type",
     "u",
-    "b2s",
-    "StringIO",
-    "BytesIO",
-    "is_callable",
-    "MAXSIZE",
-    "next",
-    "builtins",
->>>>>>> f2ab9241
 ]
 
 PY2 = sys.version_info[0] < 3
@@ -48,14 +40,6 @@
     encodebytes = base64.encodestring
 
     import __builtin__ as builtins
-
-<<<<<<< HEAD
-=======
-    def bytestring(s):  # NOQA
-        if isinstance(s, unicode):  # NOQA
-            return s.encode("utf-8")
-        return s
->>>>>>> f2ab9241
 
     byte_ord = ord  # NOQA
     byte_chr = chr  # NOQA
