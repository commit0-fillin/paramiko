# Copyright (C) 2003-2007  Robey Pointer <robeypointer@gmail.com>
#
# This file is part of paramiko.
#
# Paramiko is free software; you can redistribute it and/or modify it under the
# terms of the GNU Lesser General Public License as published by the Free
# Software Foundation; either version 2.1 of the License, or (at your option)
# any later version.
#
# Paramiko is distributed in the hope that it will be useful, but WITHOUT ANY
# WARRANTY; without even the implied warranty of MERCHANTABILITY or FITNESS FOR
# A PARTICULAR PURPOSE.  See the GNU Lesser General Public License for more
# details.
#
# You should have received a copy of the GNU Lesser General Public License
# along with Paramiko; if not, write to the Free Software Foundation, Inc.,
# 59 Temple Place, Suite 330, Boston, MA  02111-1307  USA.

<<<<<<< HEAD
from cStringIO import StringIO
=======
"""
BufferedFile.
"""

from paramiko.common import *
>>>>>>> ae078f51


class BufferedFile (object):
    """
    Reusable base class to implement Python-style file buffering around a
    simpler stream.
    """

    _DEFAULT_BUFSIZE = 8192

    SEEK_SET = 0
    SEEK_CUR = 1
    SEEK_END = 2

    FLAG_READ = 0x1
    FLAG_WRITE = 0x2
    FLAG_APPEND = 0x4
    FLAG_BINARY = 0x10
    FLAG_BUFFERED = 0x20
    FLAG_LINE_BUFFERED = 0x40
    FLAG_UNIVERSAL_NEWLINE = 0x80

    def __init__(self):
        self.newlines = None
        self._flags = 0
        self._bufsize = self._DEFAULT_BUFSIZE
        self._wbuffer = BytesIO()
        self._rbuffer = bytes()
        self._at_trailing_cr = False
        self._closed = False
        # pos - position within the file, according to the user
        # realpos - position according the OS
        # (these may be different because we buffer for line reading)
        self._pos = self._realpos = 0
        # size only matters for seekable files
        self._size = 0

    def __del__(self):
        self.close()
        
    def __iter__(self):
        """
        Returns an iterator that can be used to iterate over the lines in this
        file.  This iterator happens to return the file itself, since a file is
        its own iterator.

        :raises ValueError: if the file is closed.
        """
        if self._closed:
            raise ValueError('I/O operation on closed file')
        return self

    def close(self):
        """
        Close the file.  Future read and write operations will fail.
        """
        self.flush()
        self._closed = True

    def flush(self):
        """
        Write out any data in the write buffer.  This may do nothing if write
        buffering is not turned on.
        """
        self._write_all(self._wbuffer.getvalue())
        self._wbuffer = BytesIO()
        return

<<<<<<< HEAD
    def next(self):
        """
        Returns the next line from the input, or raises
        `~exceptions.StopIteration` when EOF is hit.  Unlike Python file
        objects, it's okay to mix calls to `next` and `readline`.

        :raises StopIteration: when the end of the file is reached.

        :return: a line (`str`) read from the file.
        """
        line = self.readline()
        if not line:
            raise StopIteration
        return line
=======
    if PY2:
        def next(self):
            """
            Returns the next line from the input, or raises L{StopIteration} when
            EOF is hit.  Unlike python file objects, it's okay to mix calls to
            C{next} and L{readline}.

            @raise StopIteration: when the end of the file is reached.

            @return: a line read from the file.
            @rtype: str
            """
            line = self.readline()
            if not line:
                raise StopIteration
            return line
    else:
        def __next__(self):
            """
            Returns the next line from the input, or raises L{StopIteration} when
            EOF is hit.  Unlike python file objects, it's okay to mix calls to
            C{next} and L{readline}.

            @raise StopIteration: when the end of the file is reached.

            @return: a line read from the file.
            @rtype: str
            """
            line = self.readline()
            if not line:
                raise StopIteration
            return line
>>>>>>> ae078f51

    def read(self, size=None):
        """
        Read at most ``size`` bytes from the file (less if we hit the end of the
        file first).  If the ``size`` argument is negative or omitted, read all
        the remaining data in the file.

        :param int size: maximum number of bytes to read
        :return:
            data read from the file (as a `str`), or an empty string if EOF was
            encountered immediately
        """
        if self._closed:
            raise IOError('File is closed')
        if not (self._flags & self.FLAG_READ):
            raise IOError('File is not open for reading')
        if (size is None) or (size < 0):
            # go for broke
            result = self._rbuffer
            self._rbuffer = bytes()
            self._pos += len(result)
            while True:
                try:
                    new_data = self._read(self._DEFAULT_BUFSIZE)
                except EOFError:
                    new_data = None
                if (new_data is None) or (len(new_data) == 0):
                    break
                result += new_data
                self._realpos += len(new_data)
                self._pos += len(new_data)
            return result if self._flags & self.FLAG_BINARY else u(result)
        if size <= len(self._rbuffer):
            result = self._rbuffer[:size]
            self._rbuffer = self._rbuffer[size:]
            self._pos += len(result)
            return result if self._flags & self.FLAG_BINARY else u(result)
        while len(self._rbuffer) < size:
            read_size = size - len(self._rbuffer)
            if self._flags & self.FLAG_BUFFERED:
                read_size = max(self._bufsize, read_size)
            try:
                new_data = self._read(read_size)
            except EOFError:
                new_data = None
            if (new_data is None) or (len(new_data) == 0):
                break
            self._rbuffer += new_data
            self._realpos += len(new_data)
        result = self._rbuffer[:size]
        self._rbuffer = self._rbuffer[size:]
        self._pos += len(result)
        return result if self._flags & self.FLAG_BINARY else u(result)

    def readline(self, size=None):
        """
        Read one entire line from the file.  A trailing newline character is
        kept in the string (but may be absent when a file ends with an
        incomplete line).  If the size argument is present and non-negative, it
        is a maximum byte count (including the trailing newline) and an
        incomplete line may be returned.  An empty string is returned only when
        EOF is encountered immediately.

        .. note::
            Unlike stdio's ``fgets``, the returned string contains null
            characters (``'\\0'``) if they occurred in the input.

        :param int size: maximum length of returned string.
        :return:
            next line of the file (`str`), or an empty string if the end of the
            file has been reached.
        """
        # it's almost silly how complex this function is.
        if self._closed:
            raise IOError('File is closed')
        if not (self._flags & self.FLAG_READ):
            raise IOError('File not open for reading')
        line = self._rbuffer
        while True:
            if self._at_trailing_cr and (self._flags & self.FLAG_UNIVERSAL_NEWLINE) and (len(line) > 0):
                # edge case: the newline may be '\r\n' and we may have read
                # only the first '\r' last time.
                if line[0] == linefeed_byte_value:
                    line = line[1:]
                    self._record_newline(crlf)
                else:
                    self._record_newline(cr_byte)
                self._at_trailing_cr = False
            # check size before looking for a linefeed, in case we already have
            # enough.
            if (size is not None) and (size >= 0):
                if len(line) >= size:
                    # truncate line and return
                    self._rbuffer = line[size:]
                    line = line[:size]
                    self._pos += len(line)
                    return line if self._flags & self.FLAG_BINARY else u(line)
                n = size - len(line)
            else:
                n = self._bufsize
            if (linefeed_byte in line) or ((self._flags & self.FLAG_UNIVERSAL_NEWLINE) and (cr_byte in line)):
                break
            try:
                new_data = self._read(n)
            except EOFError:
                new_data = None
            if (new_data is None) or (len(new_data) == 0):
                self._rbuffer = bytes()
                self._pos += len(line)
                return line if self._flags & self.FLAG_BINARY else u(line)
            line += new_data
            self._realpos += len(new_data)
        # find the newline
        pos = line.find(linefeed_byte)
        if self._flags & self.FLAG_UNIVERSAL_NEWLINE:
            rpos = line.find(cr_byte)
            if (rpos >= 0) and ((rpos < pos) or (pos < 0)):
                pos = rpos
        xpos = pos + 1
        if (line[pos] == cr_byte_value) and (xpos < len(line)) and (line[xpos] == linefeed_byte_value):
            xpos += 1
        self._rbuffer = line[xpos:]
        lf = line[pos:xpos]
        line = line[:pos] + linefeed_byte
        if (len(self._rbuffer) == 0) and (lf == cr_byte):
            # we could read the line up to a '\r' and there could still be a
            # '\n' following that we read next time.  note that and eat it.
            self._at_trailing_cr = True
        else:
            self._record_newline(lf)
        self._pos += len(line)
        return line if self._flags & self.FLAG_BINARY else u(line)

    def readlines(self, sizehint=None):
        """
        Read all remaining lines using `readline` and return them as a list.
        If the optional ``sizehint`` argument is present, instead of reading up
        to EOF, whole lines totalling approximately sizehint bytes (possibly
        after rounding up to an internal buffer size) are read.

        :param int sizehint: desired maximum number of bytes to read.
        :return: `list` of lines read from the file.
        """
        lines = []
        byte_count = 0
        while True:
            line = self.readline()
            if len(line) == 0:
                break
            lines.append(line)
            byte_count += len(line)
            if (sizehint is not None) and (byte_count >= sizehint):
                break
        return lines

    def seek(self, offset, whence=0):
        """
        Set the file's current position, like stdio's ``fseek``.  Not all file
        objects support seeking.

        .. note:: If a file is opened in append mode (``'a'`` or ``'a+'``), any seek
            operations will be undone at the next write (as the file position
            will move back to the end of the file).
        
        :param int offset:
            position to move to within the file, relative to ``whence``.
        :param int whence:
            type of movement: 0 = absolute; 1 = relative to the current
            position; 2 = relative to the end of the file.

        :raises IOError: if the file doesn't support random access.
        """
        raise IOError('File does not support seeking.')

    def tell(self):
        """
        Return the file's current position.  This may not be accurate or
        useful if the underlying file doesn't support random access, or was
        opened in append mode.

        :return: file position (`number <int>` of bytes).
        """
        return self._pos

    def write(self, data):
        """
        Write data to the file.  If write buffering is on (``bufsize`` was
        specified and non-zero), some or all of the data may not actually be
        written yet.  (Use `flush` or `close` to force buffered data to be
        written out.)

        :param str data: data to write
        """
        data = b(data)
        if self._closed:
            raise IOError('File is closed')
        if not (self._flags & self.FLAG_WRITE):
            raise IOError('File not open for writing')
        if not (self._flags & self.FLAG_BUFFERED):
            self._write_all(data)
            return
        self._wbuffer.write(data)
        if self._flags & self.FLAG_LINE_BUFFERED:
            # only scan the new data for linefeed, to avoid wasting time.
            last_newline_pos = data.rfind(linefeed_byte)
            if last_newline_pos >= 0:
                wbuf = self._wbuffer.getvalue()
                last_newline_pos += len(wbuf) - len(data)
                self._write_all(wbuf[:last_newline_pos + 1])
                self._wbuffer = BytesIO()
                self._wbuffer.write(wbuf[last_newline_pos + 1:])
            return
        # even if we're line buffering, if the buffer has grown past the
        # buffer size, force a flush.
        if self._wbuffer.tell() >= self._bufsize:
            self.flush()
        return

    def writelines(self, sequence):
        """
        Write a sequence of strings to the file.  The sequence can be any
        iterable object producing strings, typically a list of strings.  (The
        name is intended to match `readlines`; `writelines` does not add line
        separators.)

        :param iterable sequence: an iterable sequence of strings.
        """
        for line in sequence:
            self.write(line)
        return

    def xreadlines(self):
        """
        Identical to ``iter(f)``.  This is a deprecated file interface that
        predates Python iterator support.
        """
        return self

    @property
    def closed(self):
        return self._closed


    ###  overrides...


    def _read(self, size):
        """
        (subclass override)
        Read data from the stream.  Return ``None`` or raise ``EOFError`` to
        indicate EOF.
        """
        raise EOFError()

    def _write(self, data):
        """
        (subclass override)
        Write data into the stream.
        """
        raise IOError('write not implemented')

    def _get_size(self):
        """
        (subclass override)
        Return the size of the file.  This is called from within `_set_mode`
        if the file is opened in append mode, so the file position can be
        tracked and `seek` and `tell` will work correctly.  If the file is
        a stream that can't be randomly accessed, you don't need to override
        this method,
        """
        return 0


    ###  internals...


    def _set_mode(self, mode='r', bufsize=-1):
        """
        Subclasses call this method to initialize the BufferedFile.
        """
        # set bufsize in any event, because it's used for readline().
        self._bufsize = self._DEFAULT_BUFSIZE
        if bufsize < 0:
            # do no buffering by default, because otherwise writes will get
            # buffered in a way that will probably confuse people.
            bufsize = 0
        if bufsize == 1:
            # apparently, line buffering only affects writes.  reads are only
            # buffered if you call readline (directly or indirectly: iterating
            # over a file will indirectly call readline).
            self._flags |= self.FLAG_BUFFERED | self.FLAG_LINE_BUFFERED
        elif bufsize > 1:
            self._bufsize = bufsize
            self._flags |= self.FLAG_BUFFERED
            self._flags &= ~self.FLAG_LINE_BUFFERED
        elif bufsize == 0:
            # unbuffered
            self._flags &= ~(self.FLAG_BUFFERED | self.FLAG_LINE_BUFFERED)

        if ('r' in mode) or ('+' in mode):
            self._flags |= self.FLAG_READ
        if ('w' in mode) or ('+' in mode):
            self._flags |= self.FLAG_WRITE
        if ('a' in mode):
            self._flags |= self.FLAG_WRITE | self.FLAG_APPEND
            self._size = self._get_size()
            self._pos = self._realpos = self._size
        if ('b' in mode):
            self._flags |= self.FLAG_BINARY
        if ('U' in mode):
            self._flags |= self.FLAG_UNIVERSAL_NEWLINE
            # built-in file objects have this attribute to store which kinds of
            # line terminations they've seen:
            # <http://www.python.org/doc/current/lib/built-in-funcs.html>
            self.newlines = None

    def _write_all(self, data):
        # the underlying stream may be something that does partial writes (like
        # a socket).
        while len(data) > 0:
            count = self._write(data)
            data = data[count:]
            if self._flags & self.FLAG_APPEND:
                self._size += count
                self._pos = self._realpos = self._size
            else:
                self._pos += count
                self._realpos += count
        return None

    def _record_newline(self, newline):
        # silliness about tracking what kinds of newlines we've seen.
        # i don't understand why it can be None, a string, or a tuple, instead
        # of just always being a tuple, but we'll emulate that behavior anyway.
        if not (self._flags & self.FLAG_UNIVERSAL_NEWLINE):
            return
        if self.newlines is None:
            self.newlines = newline
        elif self.newlines != newline and isinstance(self.newlines, bytes_types):
            self.newlines = (self.newlines, newline)
        elif newline not in self.newlines:
            self.newlines += (newline,)<|MERGE_RESOLUTION|>--- conflicted
+++ resolved
@@ -16,15 +16,7 @@
 # along with Paramiko; if not, write to the Free Software Foundation, Inc.,
 # 59 Temple Place, Suite 330, Boston, MA  02111-1307  USA.
 
-<<<<<<< HEAD
-from cStringIO import StringIO
-=======
-"""
-BufferedFile.
-"""
-
 from paramiko.common import *
->>>>>>> ae078f51
 
 
 class BufferedFile (object):
@@ -93,7 +85,7 @@
         self._wbuffer = BytesIO()
         return
 
-<<<<<<< HEAD
+    if PY2:
     def next(self):
         """
         Returns the next line from the input, or raises
@@ -108,9 +100,8 @@
         if not line:
             raise StopIteration
         return line
-=======
-    if PY2:
-        def next(self):
+    else:
+        def __next__(self):
             """
             Returns the next line from the input, or raises L{StopIteration} when
             EOF is hit.  Unlike python file objects, it's okay to mix calls to
@@ -125,23 +116,6 @@
             if not line:
                 raise StopIteration
             return line
-    else:
-        def __next__(self):
-            """
-            Returns the next line from the input, or raises L{StopIteration} when
-            EOF is hit.  Unlike python file objects, it's okay to mix calls to
-            C{next} and L{readline}.
-
-            @raise StopIteration: when the end of the file is reached.
-
-            @return: a line read from the file.
-            @rtype: str
-            """
-            line = self.readline()
-            if not line:
-                raise StopIteration
-            return line
->>>>>>> ae078f51
 
     def read(self, size=None):
         """
