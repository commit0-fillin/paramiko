--- conflicted
+++ resolved
@@ -98,15 +98,9 @@
     def can_sign(self):
         return self.signing_key is not None
 
-<<<<<<< HEAD
-    def sign_ssh_data(self, rpool, data):
+    def sign_ssh_data(self, data):
         sig = self.signing_key.sign_deterministic(
             data, sigencode=self._sigencode, hashfunc=sha256)
-=======
-    def sign_ssh_data(self, data):
-        digest = sha256(data).digest()
-        sig = self.signing_key.sign_digest(digest, sigencode=self._sigencode)
->>>>>>> 9e2e9812
         m = Message()
         m.add_string('ecdsa-sha2-nistp256')
         m.add_string(sig)
