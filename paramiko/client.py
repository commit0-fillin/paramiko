# Copyright (C) 2006-2007  Robey Pointer <robeypointer@gmail.com>
#
# This file is part of paramiko.
#
# Paramiko is free software; you can redistribute it and/or modify it under the
# terms of the GNU Lesser General Public License as published by the Free
# Software Foundation; either version 2.1 of the License, or (at your option)
# any later version.
#
# Paramiko is distributed in the hope that it will be useful, but WITHOUT ANY
# WARRANTY; without even the implied warranty of MERCHANTABILITY or FITNESS FOR
# A PARTICULAR PURPOSE.  See the GNU Lesser General Public License for more
# details.
#
# You should have received a copy of the GNU Lesser General Public License
# along with Paramiko; if not, write to the Free Software Foundation, Inc.,
# 59 Temple Place, Suite 330, Boston, MA  02111-1307  USA.

"""
SSH client & key policies
"""

from binascii import hexlify
import getpass
import inspect
import os
import socket
import warnings
from errno import ECONNREFUSED, EHOSTUNREACH

from paramiko.agent import Agent
from paramiko.common import DEBUG
from paramiko.config import SSH_PORT
from paramiko.dsskey import DSSKey
from paramiko.ecdsakey import ECDSAKey
from paramiko.ed25519key import Ed25519Key
from paramiko.hostkeys import HostKeys
from paramiko.py3compat import string_types
from paramiko.resource import ResourceManager
from paramiko.rsakey import RSAKey
from paramiko.ssh_exception import (
    SSHException, BadHostKeyException, NoValidConnectionsError
)
from paramiko.transport import Transport
from paramiko.util import retry_on_signal, ClosingContextManager


class SSHClient (ClosingContextManager):
    """
    A high-level representation of a session with an SSH server.  This class
    wraps `.Transport`, `.Channel`, and `.SFTPClient` to take care of most
    aspects of authenticating and opening channels.  A typical use case is::

        client = SSHClient()
        client.load_system_host_keys()
        client.connect('ssh.example.com')
        stdin, stdout, stderr = client.exec_command('ls -l')

    You may pass in explicit overrides for authentication and server host key
    checking.  The default mechanism is to try to use local key files or an
    SSH agent (if one is running).

    Instances of this class may be used as context managers.

    .. versionadded:: 1.6
    """

    def __init__(self):
        """
        Create a new SSHClient.
        """
        self._system_host_keys = HostKeys()
        self._host_keys = HostKeys()
        self._host_keys_filename = None
        self._log_channel = None
        self._policy = RejectPolicy()
        self._transport = None
        self._agent = None

    def load_system_host_keys(self, filename=None):
        """
        Load host keys from a system (read-only) file.  Host keys read with
        this method will not be saved back by `save_host_keys`.

        This method can be called multiple times.  Each new set of host keys
        will be merged with the existing set (new replacing old if there are
        conflicts).

        If ``filename`` is left as ``None``, an attempt will be made to read
        keys from the user's local "known hosts" file, as used by OpenSSH,
        and no exception will be raised if the file can't be read.  This is
        probably only useful on posix.

        :param str filename: the filename to read, or ``None``

        :raises: ``IOError`` --
            if a filename was provided and the file could not be read
        """
        if filename is None:
            # try the user's .ssh key file, and mask exceptions
            filename = os.path.expanduser('~/.ssh/known_hosts')
            try:
                self._system_host_keys.load(filename)
            except IOError:
                pass
            return
        self._system_host_keys.load(filename)

    def load_host_keys(self, filename):
        """
        Load host keys from a local host-key file.  Host keys read with this
        method will be checked after keys loaded via `load_system_host_keys`,
        but will be saved back by `save_host_keys` (so they can be modified).
        The missing host key policy `.AutoAddPolicy` adds keys to this set and
        saves them, when connecting to a previously-unknown server.

        This method can be called multiple times.  Each new set of host keys
        will be merged with the existing set (new replacing old if there are
        conflicts).  When automatically saving, the last hostname is used.

        :param str filename: the filename to read

        :raises: ``IOError`` -- if the filename could not be read
        """
        self._host_keys_filename = filename
        self._host_keys.load(filename)

    def save_host_keys(self, filename):
        """
        Save the host keys back to a file.  Only the host keys loaded with
        `load_host_keys` (plus any added directly) will be saved -- not any
        host keys loaded with `load_system_host_keys`.

        :param str filename: the filename to save to

        :raises: ``IOError`` -- if the file could not be written
        """

        # update local host keys from file (in case other SSH clients
        # have written to the known_hosts file meanwhile.
        if self._host_keys_filename is not None:
            self.load_host_keys(self._host_keys_filename)

        with open(filename, 'w') as f:
            for hostname, keys in self._host_keys.items():
                for keytype, key in keys.items():
                    f.write('%s %s %s\n' % (
                        hostname, keytype, key.get_base64()))

    def get_host_keys(self):
        """
        Get the local `.HostKeys` object.  This can be used to examine the
        local host keys or change them.

        :return: the local host keys as a `.HostKeys` object.
        """
        return self._host_keys

    def set_log_channel(self, name):
        """
        Set the channel for logging.  The default is ``"paramiko.transport"``
        but it can be set to anything you want.

        :param str name: new channel name for logging
        """
        self._log_channel = name

    def set_missing_host_key_policy(self, policy):
        """
        Set policy to use when connecting to servers without a known host key.

        Specifically:

        * A **policy** is a "policy class" (or instance thereof), namely some
          subclass of `.MissingHostKeyPolicy` such as `.RejectPolicy` (the
          default), `.AutoAddPolicy`, `.WarningPolicy`, or a user-created
          subclass.
        * A host key is **known** when it appears in the client object's cached
          host keys structures (those manipulated by `load_system_host_keys`
          and/or `load_host_keys`).

        :param .MissingHostKeyPolicy policy:
            the policy to use when receiving a host key from a
            previously-unknown server
        """
        if inspect.isclass(policy):
            policy = policy()
        self._policy = policy

    def _families_and_addresses(self, hostname, port):
        """
        Yield pairs of address families and addresses to try for connecting.

        :param str hostname: the server to connect to
        :param int port: the server port to connect to
        :returns: Yields an iterable of ``(family, address)`` tuples
        """
        guess = True
        addrinfos = socket.getaddrinfo(
            hostname, port, socket.AF_UNSPEC, socket.SOCK_STREAM)
        for (family, socktype, proto, canonname, sockaddr) in addrinfos:
            if socktype == socket.SOCK_STREAM:
                yield family, sockaddr
                guess = False

        # some OS like AIX don't indicate SOCK_STREAM support, so just
        # guess. :(  We only do this if we did not get a single result marked
        # as socktype == SOCK_STREAM.
        if guess:
            for family, _, _, _, sockaddr in addrinfos:
                yield family, sockaddr

    def connect(
        self,
        hostname,
        port=SSH_PORT,
        username=None,
        password=None,
        pkey=None,
        key_filename=None,
        timeout=None,
        allow_agent=True,
        look_for_keys=True,
        compress=False,
        sock=None,
        gss_auth=False,
        gss_kex=False,
        gss_deleg_creds=True,
        gss_host=None,
        banner_timeout=None,
        auth_timeout=None
    ):
        """
        Connect to an SSH server and authenticate to it.  The server's host key
        is checked against the system host keys (see `load_system_host_keys`)
        and any local host keys (`load_host_keys`).  If the server's hostname
        is not found in either set of host keys, the missing host key policy
        is used (see `set_missing_host_key_policy`).  The default policy is
        to reject the key and raise an `.SSHException`.

        Authentication is attempted in the following order of priority:

            - The ``pkey`` or ``key_filename`` passed in (if any)
            - Any key we can find through an SSH agent
            - Any "id_rsa", "id_dsa" or "id_ecdsa" key discoverable in
              ``~/.ssh/``
            - Plain username/password auth, if a password was given

        If a private key requires a password to unlock it, and a password is
        passed in, that password will be used to attempt to unlock the key.

        :param str hostname: the server to connect to
        :param int port: the server port to connect to
        :param str username:
            the username to authenticate as (defaults to the current local
            username)
        :param str password:
            a password to use for authentication or for unlocking a private key
        :param .PKey pkey: an optional private key to use for authentication
        :param str key_filename:
            the filename, or list of filenames, of optional private key(s) to
            try for authentication
        :param float timeout:
            an optional timeout (in seconds) for the TCP connect
        :param bool allow_agent:
            set to False to disable connecting to the SSH agent
        :param bool look_for_keys:
            set to False to disable searching for discoverable private key
            files in ``~/.ssh/``
        :param bool compress: set to True to turn on compression
        :param socket sock:
            an open socket or socket-like object (such as a `.Channel`) to use
            for communication to the target host
        :param bool gss_auth:
            ``True`` if you want to use GSS-API authentication
        :param bool gss_kex:
            Perform GSS-API Key Exchange and user authentication
        :param bool gss_deleg_creds: Delegate GSS-API client credentials or not
        :param str gss_host:
            The targets name in the kerberos database. default: hostname
        :param float banner_timeout: an optional timeout (in seconds) to wait
            for the SSH banner to be presented.
<<<<<<< HEAD
        :param float auth_timeout: an optional timeout (in seconds) to wait for
            an authentication response.
        :raises BadHostKeyException: if the server's host key could not be
=======

        :raises:
            `.BadHostKeyException` -- if the server's host key could not be
>>>>>>> 2804b79c
            verified
        :raises: `.AuthenticationException` -- if authentication failed
        :raises:
            `.SSHException` -- if there was any other error connecting or
            establishing an SSH session
        :raises socket.error: if a socket error occurred while connecting

        .. versionchanged:: 1.15
            Added the ``banner_timeout``, ``gss_auth``, ``gss_kex``,
            ``gss_deleg_creds`` and ``gss_host`` arguments.
        """
        if not sock:
            errors = {}
            # Try multiple possible address families (e.g. IPv4 vs IPv6)
            to_try = list(self._families_and_addresses(hostname, port))
            for af, addr in to_try:
                try:
                    sock = socket.socket(af, socket.SOCK_STREAM)
                    if timeout is not None:
                        try:
                            sock.settimeout(timeout)
                        except:
                            pass
                    retry_on_signal(lambda: sock.connect(addr))
                    # Break out of the loop on success
                    break
                except socket.error as e:
                    # Raise anything that isn't a straight up connection error
                    # (such as a resolution error)
                    if e.errno not in (ECONNREFUSED, EHOSTUNREACH):
                        raise
                    # Capture anything else so we know how the run looks once
                    # iteration is complete. Retain info about which attempt
                    # this was.
                    errors[addr] = e

            # Make sure we explode usefully if no address family attempts
            # succeeded. We've no way of knowing which error is the "right"
            # one, so we construct a hybrid exception containing all the real
            # ones, of a subclass that client code should still be watching for
            # (socket.error)
            if len(errors) == len(to_try):
                raise NoValidConnectionsError(errors)

        t = self._transport = Transport(
            sock, gss_kex=gss_kex, gss_deleg_creds=gss_deleg_creds)
        t.use_compression(compress=compress)
        if gss_kex and gss_host is None:
            t.set_gss_host(hostname)
        elif gss_kex and gss_host is not None:
            t.set_gss_host(gss_host)
        else:
            pass
        if self._log_channel is not None:
            t.set_log_channel(self._log_channel)
        if banner_timeout is not None:
            t.banner_timeout = banner_timeout
        if auth_timeout is not None:
            t.auth_timeout = auth_timeout
        t.start_client(timeout=timeout)
        t.set_sshclient(self)
        ResourceManager.register(self, t)

        server_key = t.get_remote_server_key()
        keytype = server_key.get_name()

        if port == SSH_PORT:
            server_hostkey_name = hostname
        else:
            server_hostkey_name = "[%s]:%d" % (hostname, port)

        # If GSS-API Key Exchange is performed we are not required to check the
        # host key, because the host is authenticated via GSS-API / SSPI as
        # well as our client.
        if not self._transport.use_gss_kex:
            our_server_key = self._system_host_keys.get(
                server_hostkey_name, {}).get(keytype)
            if our_server_key is None:
                our_server_key = self._host_keys.get(server_hostkey_name,
                                                     {}).get(keytype, None)
            if our_server_key is None:
                # will raise exception if the key is rejected;
                # let that fall out
                self._policy.missing_host_key(self, server_hostkey_name,
                                              server_key)
                # if the callback returns, assume the key is ok
                our_server_key = server_key

            if server_key != our_server_key:
                raise BadHostKeyException(hostname, server_key, our_server_key)

        if username is None:
            username = getpass.getuser()

        if key_filename is None:
            key_filenames = []
        elif isinstance(key_filename, string_types):
            key_filenames = [key_filename]
        else:
            key_filenames = key_filename
        if gss_host is None:
            gss_host = hostname
        self._auth(username, password, pkey, key_filenames, allow_agent,
                   look_for_keys, gss_auth, gss_kex, gss_deleg_creds, gss_host)

    def close(self):
        """
        Close this SSHClient and its underlying `.Transport`.

        .. warning::
            Failure to do this may, in some situations, cause your Python
            interpreter to hang at shutdown (often due to race conditions).
            It's good practice to `close` your client objects anytime you're
            done using them, instead of relying on garbage collection.
        """
        if self._transport is None:
            return
        self._transport.close()
        self._transport = None

        if self._agent is not None:
            self._agent.close()
            self._agent = None

    def exec_command(
        self,
        command,
        bufsize=-1,
        timeout=None,
        get_pty=False,
        environment=None,
    ):
        """
        Execute a command on the SSH server.  A new `.Channel` is opened and
        the requested command is executed.  The command's input and output
        streams are returned as Python ``file``-like objects representing
        stdin, stdout, and stderr.

        :param str command: the command to execute
        :param int bufsize:
            interpreted the same way as by the built-in ``file()`` function in
            Python
        :param int timeout:
            set command's channel timeout. See `.Channel.settimeout`
        :param dict environment:
            a dict of shell environment variables, to be merged into the
            default environment that the remote command executes within.

            .. warning::
                Servers may silently reject some environment variables; see the
                warning in `.Channel.set_environment_variable` for details.

        :return:
            the stdin, stdout, and stderr of the executing command, as a
            3-tuple

        :raises: `.SSHException` -- if the server fails to execute the command
        """
        chan = self._transport.open_session(timeout=timeout)
        if get_pty:
            chan.get_pty()
        chan.settimeout(timeout)
        if environment:
            chan.update_environment(environment)
        chan.exec_command(command)
        stdin = chan.makefile('wb', bufsize)
        stdout = chan.makefile('r', bufsize)
        stderr = chan.makefile_stderr('r', bufsize)
        return stdin, stdout, stderr

    def invoke_shell(self, term='vt100', width=80, height=24, width_pixels=0,
                     height_pixels=0, environment=None):
        """
        Start an interactive shell session on the SSH server.  A new `.Channel`
        is opened and connected to a pseudo-terminal using the requested
        terminal type and size.

        :param str term:
            the terminal type to emulate (for example, ``"vt100"``)
        :param int width: the width (in characters) of the terminal window
        :param int height: the height (in characters) of the terminal window
        :param int width_pixels: the width (in pixels) of the terminal window
        :param int height_pixels: the height (in pixels) of the terminal window
        :param dict environment: the command's environment
        :return: a new `.Channel` connected to the remote shell

        :raises: `.SSHException` -- if the server fails to invoke a shell
        """
        chan = self._transport.open_session()
        chan.get_pty(term, width, height, width_pixels, height_pixels)
        chan.invoke_shell()
        return chan

    def open_sftp(self):
        """
        Open an SFTP session on the SSH server.

        :return: a new `.SFTPClient` session object
        """
        return self._transport.open_sftp_client()

    def get_transport(self):
        """
        Return the underlying `.Transport` object for this SSH connection.
        This can be used to perform lower-level tasks, like opening specific
        kinds of channels.

        :return: the `.Transport` for this connection
        """
        return self._transport

    def _auth(self, username, password, pkey, key_filenames, allow_agent,
              look_for_keys, gss_auth, gss_kex, gss_deleg_creds, gss_host):
        """
        Try, in order:

            - The key passed in, if one was passed in.
            - Any key we can find through an SSH agent (if allowed).
            - Any "id_rsa", "id_dsa" or "id_ecdsa" key discoverable in ~/.ssh/
              (if allowed).
            - Plain username/password auth, if a password was given.

        (The password might be needed to unlock a private key, or for
        two-factor authentication [for which it is required].)
        """
        saved_exception = None
        two_factor = False
        allowed_types = set()
        two_factor_types = set(['keyboard-interactive', 'password'])

        # If GSS-API support and GSS-PI Key Exchange was performed, we attempt
        # authentication with gssapi-keyex.
        if gss_kex and self._transport.gss_kex_used:
            try:
                self._transport.auth_gssapi_keyex(username)
                return
            except Exception as e:
                saved_exception = e

        # Try GSS-API authentication (gssapi-with-mic) only if GSS-API Key
        # Exchange is not performed, because if we use GSS-API for the key
        # exchange, there is already a fully established GSS-API context, so
        # why should we do that again?
        if gss_auth:
            try:
                self._transport.auth_gssapi_with_mic(username, gss_host,
                                                     gss_deleg_creds)
                return
            except Exception as e:
                saved_exception = e

        if pkey is not None:
            try:
                self._log(
                    DEBUG,
                    'Trying SSH key %s' % hexlify(pkey.get_fingerprint()))
                allowed_types = set(
                    self._transport.auth_publickey(username, pkey))
                two_factor = (allowed_types & two_factor_types)
                if not two_factor:
                    return
            except SSHException as e:
                saved_exception = e

        if not two_factor:
            for key_filename in key_filenames:
                for pkey_class in (RSAKey, DSSKey, ECDSAKey, Ed25519Key):
                    try:
                        key = pkey_class.from_private_key_file(
                            key_filename, password)
                        self._log(
                            DEBUG,
                            'Trying key %s from %s' % (
                                hexlify(key.get_fingerprint()), key_filename))
                        allowed_types = set(
                            self._transport.auth_publickey(username, key))
                        two_factor = (allowed_types & two_factor_types)
                        if not two_factor:
                            return
                        break
                    except SSHException as e:
                        saved_exception = e

        if not two_factor and allow_agent:
            if self._agent is None:
                self._agent = Agent()

            for key in self._agent.get_keys():
                try:
                    self._log(
                        DEBUG,
                        'Trying SSH agent key %s' % hexlify(
                            key.get_fingerprint()))
                    # for 2-factor auth a successfully auth'd key password
                    # will return an allowed 2fac auth method
                    allowed_types = set(
                        self._transport.auth_publickey(username, key))
                    two_factor = (allowed_types & two_factor_types)
                    if not two_factor:
                        return
                    break
                except SSHException as e:
                    saved_exception = e

        if not two_factor:
            keyfiles = []

            for keytype, name in [
                (RSAKey, "rsa"),
                (DSSKey, "dsa"),
                (ECDSAKey, "ecdsa"),
                (Ed25519Key, "ed25519"),
            ]:
                # ~/ssh/ is for windows
                for directory in [".ssh", "ssh"]:
                    full_path = os.path.expanduser(
                        "~/%s/id_%s" % (directory, name)
                    )
                    if os.path.isfile(full_path):
                        keyfiles.append((keytype, full_path))

            if not look_for_keys:
                keyfiles = []

            for pkey_class, filename in keyfiles:
                try:
                    key = pkey_class.from_private_key_file(filename, password)
                    self._log(
                        DEBUG,
                        'Trying discovered key %s in %s' % (
                            hexlify(key.get_fingerprint()), filename))

                    # for 2-factor auth a successfully auth'd key will result
                    # in ['password']
                    allowed_types = set(
                        self._transport.auth_publickey(username, key))
                    two_factor = (allowed_types & two_factor_types)
                    if not two_factor:
                        return
                    break
                except (SSHException, IOError) as e:
                    saved_exception = e

        if password is not None:
            try:
                self._transport.auth_password(username, password)
                return
            except SSHException as e:
                saved_exception = e
        elif two_factor:
            try:
                self._transport.auth_interactive_dumb(username)
                return
            except SSHException as e:
                saved_exception = e

        # if we got an auth-failed exception earlier, re-raise it
        if saved_exception is not None:
            raise saved_exception
        raise SSHException('No authentication methods available')

    def _log(self, level, msg):
        self._transport._log(level, msg)


class MissingHostKeyPolicy (object):
    """
    Interface for defining the policy that `.SSHClient` should use when the
    SSH server's hostname is not in either the system host keys or the
    application's keys.  Pre-made classes implement policies for automatically
    adding the key to the application's `.HostKeys` object (`.AutoAddPolicy`),
    and for automatically rejecting the key (`.RejectPolicy`).

    This function may be used to ask the user to verify the key, for example.
    """

    def missing_host_key(self, client, hostname, key):
        """
        Called when an `.SSHClient` receives a server key for a server that
        isn't in either the system or local `.HostKeys` object.  To accept
        the key, simply return.  To reject, raised an exception (which will
        be passed to the calling application).
        """
        pass


class AutoAddPolicy (MissingHostKeyPolicy):
    """
    Policy for automatically adding the hostname and new host key to the
    local `.HostKeys` object, and saving it.  This is used by `.SSHClient`.
    """

    def missing_host_key(self, client, hostname, key):
        client._host_keys.add(hostname, key.get_name(), key)
        if client._host_keys_filename is not None:
            client.save_host_keys(client._host_keys_filename)
        client._log(DEBUG, 'Adding %s host key for %s: %s' %
                    (key.get_name(), hostname, hexlify(key.get_fingerprint())))


class RejectPolicy (MissingHostKeyPolicy):
    """
    Policy for automatically rejecting the unknown hostname & key.  This is
    used by `.SSHClient`.
    """

    def missing_host_key(self, client, hostname, key):
        client._log(DEBUG, 'Rejecting %s host key for %s: %s' %
                    (key.get_name(), hostname, hexlify(key.get_fingerprint())))
        raise SSHException('Server %r not found in known_hosts' % hostname)


class WarningPolicy (MissingHostKeyPolicy):
    """
    Policy for logging a Python-style warning for an unknown host key, but
    accepting it. This is used by `.SSHClient`.
    """
    def missing_host_key(self, client, hostname, key):
        warnings.warn('Unknown %s host key for %s: %s' %
                      (key.get_name(), hostname, hexlify(
                          key.get_fingerprint())))<|MERGE_RESOLUTION|>--- conflicted
+++ resolved
@@ -280,15 +280,11 @@
             The targets name in the kerberos database. default: hostname
         :param float banner_timeout: an optional timeout (in seconds) to wait
             for the SSH banner to be presented.
-<<<<<<< HEAD
         :param float auth_timeout: an optional timeout (in seconds) to wait for
             an authentication response.
-        :raises BadHostKeyException: if the server's host key could not be
-=======
 
         :raises:
             `.BadHostKeyException` -- if the server's host key could not be
->>>>>>> 2804b79c
             verified
         :raises: `.AuthenticationException` -- if authentication failed
         :raises:
